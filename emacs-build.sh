#!/bin/bash
# Copyright 2020 Juan Jose Garcia-Ripoll
#
# Permission is hereby granted, free of charge, to any person obtaining a copy
# of this software and associated documentation files (the "Software"), to deal
# in the Software without restriction, including without limitation the rights
# to use, copy, modify, merge, publish, distribute, sublicense, and/or sell
# copies of the Software, and to permit persons to whom the Software is
# furnished to do so, subject to the following conditions:
#
# The above copyright notice and this permission notice shall be included in all
# copies or substantial portions of the Software.
#
# THE SOFTWARE IS PROVIDED "AS IS", WITHOUT WARRANTY OF ANY KIND, EXPRESS OR
# IMPLIED, INCLUDING BUT NOT LIMITED TO THE WARRANTIES OF MERCHANTABILITY,
# FITNESS FOR A PARTICULAR PURPOSE AND NONINFRINGEMENT. IN NO EVENT SHALL THE
# AUTHORS OR COPYRIGHT HOLDERS BE LIABLE FOR ANY CLAIM, DAMAGES OR OTHER
# LIABILITY, WHETHER IN AN ACTION OF CONTRACT, TORT OR OTHERWISE, ARISING FROM,
# OUT OF OR IN CONNECTION WITH THE SOFTWARE OR THE USE OR OTHER DEALINGS IN THE
# SOFTWARE.
#
########################################
#
# EMACS-BUILD
#
# Standalone script to build Emacs from a running copy of Mingw64. It immitates
# the steps that Emacs developers can take to build the standard distributions.
# See write_help below for all options.
#

. scripts/tools.sh
. scripts/pdf-tools.sh
. scripts/hunspell.sh
. scripts/msys2_extra.sh

function write_help () {
    cat <<EOF
Usage:

   ./emacs-build.sh [--branch b]
                    [--clone] [--build] [--deps] [--pack-emacs] [--pack-all]
                    [--without-X] [--with-X]
                    [--pdf-tools] [--hunspell] [--mu] [--isync]

Actions:

   --clean       Remove all directories except sources and zip files
   --clone       Download Savannah's git repository for Emacs
   --build       Configure and build Emacs from sources
   --deps        Create a ZIP file with all the Mingw64/32 dependencies
   --pack-emacs  Package an Emacs previously built with the --build option
   --pack-all    Package an Emacs previously built, with all the Mingw64/32
                 dependencies, as well as all extensions (see Extensions below)
   --version     Output emacs-build version number

   Multiple actions can be selected. The default is to run them all in a logical
   order: clone, build, deps and pack-all.

Emacs options:
   --branch b    Select branch 'b' for the remaining operations
   --slim        Remove Cairo, SVG and TIFF support for a slimmer build
                 Remove also documentation files and other support files
                 from the dependencies file
   --with-X      Add requested feature in the dependencies and build
   --without-X   Remove requested feature in the dependencies and build

   X is any of the known features for emacs in Windows/Mingw:
     `echo $all_features | sed -e 's,\n, ,g'`

Extensions:

   --pdf-tools   Build and package PDF-TOOLS
   --hunspell    Include Eli Zaretskii's port of Hunspell
   --mu          Mail search system and supporting Emacs mu4e libraries
   --isync       Synchronize email from IMAP/POP to Maildir format (mbsync)

EOF

}

function write_version_number ()
{
    echo $emacs_build_version
    exit 0
}

function check_mingw_architecture ()
{
    case "$MSYSTEM" in
        MINGW32) architecture=i686
                 mingw_prefix="mingw-w64-i686"
                 mignw_dir="/mingw32/"
                 ;;
        MINGW64) architecture=x86_64
                 mingw_prefix="mingw-w64-x86_64"
                 mingw_dir="/mingw64/"
                 ;;
        MSYSTEM) echo This tool cannot be ran from an MSYS shell.
                 echo Please open a Mingw64 or Mingw32 terminal.
                 echo
                 exit -1
                 ;;
        *)       echo This tool must be run from a Mingw64/32 system
                 echo
                 exit -1
    esac
}

function ensure_mingw_build_software ()
{
    local build_packages="base-devel ${mingw_prefix}-toolchain"
    pacman -S --noconfirm --needed $build_packages >/dev/null 2>&1
    if test "$?" != 0; then
        echo Unable to install $build_packages
        echo Giving up
        exit -1
    fi
    if which git >/dev/null 2>&1; then
        echo Git is already installed
    else
        echo Installing Git for MSYS2
        pacman -S --noconfirm --needed git
        if test "$?" != 0; then
            echo Unable to install Git
            echo Giving up
            exit -1
        fi
    fi
}


function emacs_root_packages ()
{
    local feature_selector=`echo $features | sed -e 's, ,|,g'`
    feature_list | grep -E "$feature_selector" | cut -d ' ' -f 2-
}

function emacs_dependencies ()
{
    # Print the list of all mingw/msys packages required for running emacs with
    # the selected features. Cache the result value.
    #
    if test -z "$emacs_dependencies"; then
        errcho Inspecting required packages for build features
        errcho   $features
        local packages=`emacs_root_packages`
        emacs_dependencies=`full_dependency_list "$packages" "glib2" "Emacs"`
        errcho Total packages required:
        for p in $emacs_dependencies; do
            errcho "  $p"
        done
    fi
    echo $emacs_dependencies
}

function emacs_configure_build_dir ()
{
    cd "$emacs_build_dir"
    options="--without-compress-install --without-dbus"
    for f in $all_features; do
        if echo $features | grep $f > /dev/null; then
            options="--with-$f $options"
        else
            options="--without-$f $options"
        fi
    done
    echo Configuring Emacs with options
    echo   $options
    if "$emacs_source_dir/configure" "--prefix=$emacs_install_dir" $options; then
        echo Emacs configured
    else
        echo Configuration failed
        return -1
    fi
}

function action0_clean ()
{
    rm -rf "$emacs_build_build_dir" "$emacs_build_install_dir"
}

function action0_clean_rest ()
{
    rm -rf "$emacs_build_git_dir" "$emacs_build_zip_dir"
}

function action0_clone ()
{
    clone_repo "$branch" "$emacs_repo" "$emacs_source_dir"
}

function action1_ensure_packages ()
{
    # Collect the list of packages required for running Emacs, and ensure they
    # have been installed.
    #
    ensure_packages `emacs_dependencies`
}

function action2_build ()
{
    action1_ensure_packages
    rm -f "$emacs_install_dir/bin/emacs.exe"
    if prepare_source_dir $emacs_source_dir \
            && prepare_build_dir $emacs_build_dir && emacs_configure_build_dir; then
        echo Building Emacs in directory $emacs_build_dir
<<<<<<< HEAD
        if make -j 4 -C $emacs_build_dir; then
            echo Installing Emacs into directory $emacs_install_dir
            if make -j 4 -C $emacs_build_dir install; then
=======
        echo Log file is saved into $log_file
        if make -C $emacs_build_dir >>$log_file 2>&1; then
            echo Installing Emacs into directory $emacs_install_dir
            if make -C $emacs_build_dir install >>$log_file 2>&1; then
>>>>>>> 3d89f503
                echo Process succeeded
                return 0
            fi
        fi
    fi
    echo Configuration and build process failed
    return -1
}

function action2_install ()
{
    if test -f "$emacs_install_dir/bin/emacs.exe"; then
        echo $emacs_install_dir/bin/emacs.exe exists
        echo refusing to reinstall
    else
        rm -rf "$emacs_install_dir"
        mkdir -p "$emacs_install_dir"
        echo Installing Emacs into directory $emacs_install_dir
        make -j 4 -C $emacs_build_dir install \
            && rm -f "$emacs_install_dir/bin/emacs-*.exe" \
            && find "$emacs_install_dir" -name '*.exe' -exec strip '{}' '+'
    fi
}

function action3_package_deps ()
{
    # Collect the list of packages required for running Emacs, gather the files
    # from those packages and compress them into $emacs_depsfile
    #
    package_dependencies "$emacs_depsfile" "`emacs_dependencies`"
}

function action4_package_emacs ()
{
    # Package a prebuilt emacs with and without the required dependencies, ready
    # for distribution.
    #
    if test ! -f $emacs_depsfile; then
        echo Missing dependency file $emacs_depsfile. Run with --deps first.
        return -1
    fi
    rm -f "$emacs_nodepsfile"
    mkdir -p `dirname "$emacs_nodepsfile"`
    cd "$emacs_install_dir"
    if zip -9vr "$emacs_nodepsfile" *; then
        echo Built $emacs_nodepsfile; echo
    else
        echo Failed to compress distribution file $emacs_nodepsfile; echo
        return -1
    fi
}

function action5_package_all ()
{
    for zipfile in "$emacs_depsfile" $emacs_extensions; do
        if test ! -f "$zipfile"; then
            echo Missing zip file `basename $zipfile.` Cannot build full distribution.
            echo Please use --deps, --build and all extension options before --full.
            echo
            return -1
        fi
    done
    local emacs_full_install_dir="${emacs_install_dir}-full"
    rm -rf "$emacs_full_install_dir"
    if cp -rf "$emacs_install_dir" "$emacs_full_install_dir"; then
        rm -f "$emacs_distfile"
        cd "$emacs_full_install_dir"
        for zipfile in "$emacs_depsfile" $emacs_extensions; do
            echo Unzipping $zipfile
            if unzip -ox $zipfile; then
                echo Done!;
            else
                echo Failed to unzip $zipfile
                return -1
            fi
        done
        find "$emacs_full_install_dir" -type f -a -name *.exe -o -name *.dll | grep -v msys-[.0-9]*.dll | xargs strip
        find . -type f | sort | dependency_filter | xargs zip -9vr "$emacs_distfile"
    fi
}

function feature_list () {
    cat <<EOF
xpm xpm-nox
jpeg libjpeg-turbo
tiff libtiff
gif giflib
png libpng
rsvg librsvg
cairo cairo
harfbuzz harfbuzz
json jansson
lcms2 lcms2
xml2 libxml2
gnutls gnutls
zlib zlib
EOF

}

function delete_feature () {
    features=`echo $features | sed -e "s,$1,,"`
}

function add_feature () {
    features=`echo $features $1 | sort | uniq`
}

function add_actions () {
    actions="$actions $*"
}

function dependency_filter () {
    if test -z "$dependency_exclusions"; then
         cat -
    else
        grep -E -v "^(`echo $slim_exclusions | sed 's,[ \n],|,g'`)" -
    fi
}

slim_exclusions="
include/
lib/.*.a
lib/cmake
lib/gettext/intl
lib/pkgconfig
lib/python*
share/aclocal
share/doc/gettext
share/doc/libasprintf
share/doc/libiconv
share/doc/libjpeg-turbo
share/doc/libunistring
share/doc/libxml2
share/doc/mpfr
share/doc/tiff
share/doc/openssl
share/doc/pcre
share/doc/sqlite3
share/doc/xapian-core
share/doc/xz
share/gettext/intl
share/gtk-doc/html
share/man/man3
share/man/man5
share/man/mann
share/readline
usr/include
usr/lib/cmake
usr/lib/gettext
usr/lib/pkgconfig
usr/lib/.*.a
usr/share/
usr/share/aclocal
usr/share/info
usr/share/doc/xapian-core
usr/share/gtk-doc/html
usr/share/man2
usr/share/man3
usr/share/man7
var
"
dependency_exclusions=""
all_features=`feature_list | cut -f 1 -d ' '`
features="$all_features"
branches=""
actions=""
do_clean=""
debug_dependency_list="false"
emacs_build_version=0.1
while test -n "$*"; do
    case $1 in
        --branch) shift; branches="$branches $1";;
        --without-*) delete_feature `echo $1 | sed -e 's,--without-,,'`;;
        --with-*) add_feature `echo $1 | sed -e 's,--without-,,'`;;
        --slim)
            delete_feature cairo
            delete_feature rsvg
            delete_feature tiff
            dependency_exclusions="$slim_exclusions"
            ;;
        --clean) add_actions action0_clean;;
        --clean-all) add_actions action0_clean action0_clean_rest;;
        --clone) add_actions action0_clone;;
        --debug) set -x;;
        --ensure) add_actions action1_ensure_packages;;
        --build) add_actions action2_build;;
        --deps) add_actions action3_package_deps;;
        --pack-emacs) add_actions action2_install action4_package_emacs;;
        --pack-all) add_actions action2_install action5_package_all;;
        --version) write_version_number;;
        --pdf-tools) add_actions action2_install action3_pdf_tools;;
        --mu) add_actions action2_install action3_mu;;
        --isync) add_actions action3_isync;;
        --debug-dependencies) debug_dependency_list="true";;
        --hunspell) add_actions action3_hunspell;;
        --help) write_help; exit 0;;
        *) echo Unknown option "$1". Aborting; exit -1;;
    esac
    shift
done
if test -z "$branches"; then
    branches="emacs-27"
fi
actions=`echo $actions | sed 's,[ ],\n,g' | sort | uniq`
if test -z "$actions"; then
    actions="action0_clone action2_build action3_package_deps action5_package_all"
fi
features=`for f in $features; do echo $f; done | sort | uniq`

emacs_repo=https://git.savannah.gnu.org/git/emacs.git
emacs_build_root=`pwd`
emacs_build_git_dir="$emacs_build_root/git"
emacs_build_build_dir="$emacs_build_root/build"
emacs_build_install_dir="$emacs_build_root/pkg"
emacs_build_zip_dir="$emacs_build_root/zips"
check_mingw_architecture
ensure_mingw_build_software
for branch in $branches; do
    emacs_extensions=""
    emacs_nodepsfile="`pwd`/zips/emacs-${branch}-${architecture}-nodeps.zip"
    emacs_depsfile="`pwd`/zips/emacs-${branch}-${architecture}-deps.zip"
    emacs_distfile="`pwd`/zips/emacs-${branch}-${architecture}-full.zip"
    emacs_dependencies=""
    for action in $actions; do
        emacs_source_dir="$emacs_build_git_dir/$branch"
        emacs_build_dir="$emacs_build_build_dir/$branch-$architecture"
        emacs_install_dir="$emacs_build_install_dir/$branch-$architecture"
        if $action ; then
            echo Action $action succeeded.
        else
            echo Action $action failed.
            echo Aborting builds for branch $branch and architecture $architecture
            break
        fi
    done
done<|MERGE_RESOLUTION|>--- conflicted
+++ resolved
@@ -204,16 +204,9 @@
     if prepare_source_dir $emacs_source_dir \
             && prepare_build_dir $emacs_build_dir && emacs_configure_build_dir; then
         echo Building Emacs in directory $emacs_build_dir
-<<<<<<< HEAD
         if make -j 4 -C $emacs_build_dir; then
             echo Installing Emacs into directory $emacs_install_dir
             if make -j 4 -C $emacs_build_dir install; then
-=======
-        echo Log file is saved into $log_file
-        if make -C $emacs_build_dir >>$log_file 2>&1; then
-            echo Installing Emacs into directory $emacs_install_dir
-            if make -C $emacs_build_dir install >>$log_file 2>&1; then
->>>>>>> 3d89f503
                 echo Process succeeded
                 return 0
             fi
